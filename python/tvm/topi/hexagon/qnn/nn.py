--- conflicted
+++ resolved
@@ -44,7 +44,6 @@
     return te.max(tvm.te.min(val, const_max), const_min).astype(dtype)
 
 
-<<<<<<< HEAD
 def is_relax_constant(expr):
     return hasattr(expr.op, "value") and isinstance(expr.op.value, tvm.relax.expr.Constant)
 
@@ -91,8 +90,6 @@
     return get_const_float(expr)
 
 
-=======
->>>>>>> 5a3523d3
 def get_qnn_param(param, indices, axis):
     # Account scalar and 1D quantization parameters:
     if is_scalar(param):
